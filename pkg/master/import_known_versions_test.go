--- conflicted
+++ resolved
@@ -72,127 +72,14 @@
 	reflect.TypeOf(metav1.Status{}):               true,
 }
 
-<<<<<<< HEAD
-func ensureNoTags(t *testing.T, gvk schema.GroupVersionKind, tp reflect.Type, parents []reflect.Type) {
-	if _, ok := typesAllowedTags[tp]; ok {
-		return
-	}
-
-	// Don't look at the same type multiple times
-	if containsType(parents, tp) {
-		return
-	}
-	parents = append(parents, tp)
-
-	switch tp.Kind() {
-	case reflect.Map, reflect.Slice, reflect.Ptr:
-		ensureNoTags(t, gvk, tp.Elem(), parents)
-
-	case reflect.String, reflect.Bool, reflect.Float32, reflect.Int32, reflect.Int64, reflect.Uint8, reflect.Uintptr, reflect.Uint32, reflect.Uint64, reflect.Interface:
-		// no-op
-
-	case reflect.Struct:
-		for i := 0; i < tp.NumField(); i++ {
-			f := tp.Field(i)
-			if f.PkgPath != "" {
-				continue // Ignore unexported fields
-			}
-			jsonTag := f.Tag.Get("json")
-			protoTag := f.Tag.Get("protobuf")
-			if len(jsonTag) > 0 || len(protoTag) > 0 {
-				t.Errorf("Internal types should not have json or protobuf tags. %#v has tag on field %v: %v", gvk, f.Name, f.Tag)
-				for i, tp := range parents {
-					t.Logf("%s%v:", strings.Repeat("  ", i), tp)
-				}
-			}
-
-			ensureNoTags(t, gvk, f.Type, parents)
-		}
-
-	default:
-		t.Errorf("Unexpected type %v in %#v", tp.Kind(), gvk)
-		for i, tp := range parents {
-			t.Logf("%s%v:", strings.Repeat("  ", i), tp)
-		}
-	}
-}
-
-var (
-	marshalerType   = reflect.TypeOf((*json.Marshaler)(nil)).Elem()
-	unmarshalerType = reflect.TypeOf((*json.Unmarshaler)(nil)).Elem()
-)
-
-=======
->>>>>>> d1c713f3
 // These fields are limited exceptions to the standard JSON naming structure.
 // Additions should only be made if a non-standard field name was released and cannot be changed for compatibility reasons.
 var allowedNonstandardJSONNames = map[reflect.Type]string{
 	reflect.TypeOf(v1.DaemonEndpoint{}): "Port",
 }
 
-<<<<<<< HEAD
-func ensureTags(t *testing.T, gvk schema.GroupVersionKind, tp reflect.Type, parents []reflect.Type) {
-	// This type handles its own encoding/decoding and doesn't need json tags
-	if tp.Implements(marshalerType) && (tp.Implements(unmarshalerType) || reflect.PtrTo(tp).Implements(unmarshalerType)) {
-		return
-	}
-
-	// Don't look at the same type multiple times
-	if containsType(parents, tp) {
-		return
-	}
-	parents = append(parents, tp)
-
-	switch tp.Kind() {
-	case reflect.Map, reflect.Slice, reflect.Ptr:
-		ensureTags(t, gvk, tp.Elem(), parents)
-
-	case reflect.String, reflect.Bool, reflect.Float32, reflect.Int, reflect.Int32, reflect.Int64, reflect.Uint8, reflect.Uintptr, reflect.Uint32, reflect.Uint64, reflect.Interface:
-		// no-op
-
-	case reflect.Struct:
-		for i := 0; i < tp.NumField(); i++ {
-			f := tp.Field(i)
-			jsonTag := f.Tag.Get("json")
-			if len(jsonTag) == 0 {
-				t.Errorf("External types should have json tags. %#v tags on field %v are: %s", gvk, f.Name, f.Tag)
-				for i, tp := range parents {
-					t.Logf("%s%v", strings.Repeat("  ", i), tp)
-				}
-			}
-
-			jsonTagName := strings.Split(jsonTag, ",")[0]
-			if len(jsonTagName) > 0 && (jsonTagName[0] < 'a' || jsonTagName[0] > 'z') && jsonTagName != "-" && allowedNonstandardJSONNames[tp] != jsonTagName {
-				t.Errorf("External types should have json names starting with lowercase letter. %#v has json tag on field %v with name %s", gvk, f.Name, jsonTagName)
-				t.Log(tp)
-				t.Log(allowedNonstandardJSONNames[tp])
-				for i, tp := range parents {
-					t.Logf("%s%v", strings.Repeat("  ", i), tp)
-				}
-			}
-
-			ensureTags(t, gvk, f.Type, parents)
-		}
-
-	default:
-		t.Errorf("Unexpected type %v in %#v", tp.Kind(), gvk)
-		for i, tp := range parents {
-			t.Logf("%s%v:", strings.Repeat("  ", i), tp)
-		}
-=======
 func TestTypeTags(t *testing.T) {
 	if err := apinamingtest.VerifyTagNaming(legacyscheme.Scheme, typesAllowedTags, allowedNonstandardJSONNames); err != nil {
 		t.Errorf("%v", err)
->>>>>>> d1c713f3
 	}
-}
-
-// containsType returns true if s contains t, false otherwise
-func containsType(s []reflect.Type, t reflect.Type) bool {
-	for _, u := range s {
-		if t == u {
-			return true
-		}
-	}
-	return false
 }